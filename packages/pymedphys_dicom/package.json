{
  "dependencies": {
<<<<<<< HEAD
    "pymedphys_base": "~0.9.0",
    "pymedphys_utilities": "~0.9.0"
=======
    "pymedphys_base": "~0.9.0-dev.0",
    "pymedphys_utilities": "~0.9.0-dev.0"
>>>>>>> adc79a75
  },
  "name": "pymedphys_dicom",
  "private": true,
  "scripts": {
    "pip:install:dev": "pip install -e .",
    "pip:install:prod": "pip install .",
    "pip:install:test": "pip install .[test]",
    "postversion": "yarn propagate:version",
    "propagate:version": "python -m pymedphys_monomanage.propagate.versions",
    "pypi:build": "python setup.py sdist bdist_wheel",
    "pypi:clean": "python -m pymedphys_monomanage.clean.core",
    "pypi:upload": "twine upload dist/*"
  },
<<<<<<< HEAD
  "version": "0.9.0"
=======
  "version": "0.9.0-dev.0"
>>>>>>> adc79a75
}<|MERGE_RESOLUTION|>--- conflicted
+++ resolved
@@ -1,16 +1,12 @@
 {
   "dependencies": {
-<<<<<<< HEAD
     "pymedphys_base": "~0.9.0",
     "pymedphys_utilities": "~0.9.0"
-=======
-    "pymedphys_base": "~0.9.0-dev.0",
-    "pymedphys_utilities": "~0.9.0-dev.0"
->>>>>>> adc79a75
   },
   "name": "pymedphys_dicom",
   "private": true,
   "scripts": {
+    "conda-forge": "python -m pip install . --no-deps --ignore-installed --no-cache-dir -vvv",
     "pip:install:dev": "pip install -e .",
     "pip:install:prod": "pip install .",
     "pip:install:test": "pip install .[test]",
@@ -20,9 +16,5 @@
     "pypi:clean": "python -m pymedphys_monomanage.clean.core",
     "pypi:upload": "twine upload dist/*"
   },
-<<<<<<< HEAD
   "version": "0.9.0"
-=======
-  "version": "0.9.0-dev.0"
->>>>>>> adc79a75
 }