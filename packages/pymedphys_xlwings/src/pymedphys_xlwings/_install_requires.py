--- conflicted
+++ resolved
@@ -1,15 +1,9 @@
 install_requires = [
     "numpy >= 1.12",
     "pydicom",
-<<<<<<< HEAD
     "pymedphys_dicom >= 0.9.0dev0, < 0.10.0",
     "pymedphys_fileformats >= 0.9.0dev0, < 0.10.0",
     "pymedphys_utilities >= 0.9.0dev0, < 0.10.0",
-=======
-    "pymedphys_dicom >= 0.8.1, < 0.9.0",
-    "pymedphys_fileformats >= 0.8.1, < 0.9.0",
-    "pymedphys_utilities >= 0.8.1, < 0.9.0",
->>>>>>> 80799266
     "scipy",
     "xlwings"
 ]