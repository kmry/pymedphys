# Copyright (C) 2018 Matthew Jennings, Simon Biggs

# This program is free software: you can redistribute it and/or modify
# it under the terms of the GNU Affero General Public License as published
# by the Free Software Foundation, either version 3 of the License, or
# (at your option) any later version (the "AGPL-3.0+").

# This program is distributed in the hope that it will be useful,
# but WITHOUT ANY WARRANTY; without even the implied warranty of
# MERCHANTABILITY or FITNESS FOR A PARTICULAR PURPOSE. See the
# GNU Affero General Public License and the additional terms for more
# details.

# You should have received a copy of the GNU Affero General Public License
# along with this program. If not, see <http://www.gnu.org/licenses/>.

# ADDITIONAL TERMS are also included as allowed by Section 7 of the GNU
# Affero General Public License. These additional terms are Sections 1, 5,
# 6, 7, 8, and 9 from the Apache License, Version 2.0 (the "Apache-2.0")
# where all references to the definition "License" are instead defined to
# mean the AGPL-3.0+.

# You should have received a copy of the Apache-2.0 along with this
# program. If not, see <http://www.apache.org/licenses/LICENSE-2.0>.

import copy
import numpy as np
import pydicom
from .._level1._dcmdictbaseline import DicomDictionary
from .._level0.libutils import get_imports
IMPORTS = get_imports(globals())


def anonymise_dicom(dcm, delete_private_tags=True, tags_to_keep=None,
                    ignore_unknown_tags=False):
    r"""A simple tool to anonymise a DICOM file.

    Parameters
    ----------
    dcm
        The DICOM file to be anonymised. `dcm` must represent a valid
        DICOM file in the form of a `pydicom FileDataset` - ordinarily
        returned by `pydicom.dcmread()`.

    delete_private_tags
        A boolean to flag whether or not to remove all private
        (non-standard) DICOM tags from the DICOM file. These may
        also contain identifying information. Defaults to `True`.

    tags_to_keep
        A sequence of DICOM tags to exclude from anonymisation. Empty by
        default.

    ignore_unknown_tags
<<<<<<< HEAD
        If `pydicom` has updated its DICOM dictionary, this function will raise
        an error if a new identifying tag has been introduced. Set this to `True`
        to ignore this. Defaults to `False`.
=======
        If `pydicom` has updated its DICOM dictionary, this function will raise an
        error since a new identifying tag may have been introduced. Set to `True` to
        ignore this error. Defaults to `False`.
>>>>>>> 9b95578e

    Returns
    -------
    dcm_out
        An anonymised copy of the input DICOM file as a `pydicom FileDataset`

    Raises
    ------
    TypeError
        If `dcm` is not an instance of `pydicom.dataset.FileDataset`
    """

    if tags_to_keep is None:
        tags_to_keep = []

    if not isinstance(dcm, pydicom.dataset.FileDataset):
        raise TypeError("The input argument is a member of {}. "
                        "It must be a pydicom FileDataset.".format(type(dcm)))

    if not ignore_unknown_tags:
        tags_used = list(dcm.keys())
        non_private_tags_used = np.array([
            tag for tag in tags_used if not tag.is_private
        ])
        are_tags_used_in_dict_copy = [
            key in DicomDictionary.keys() for key in non_private_tags_used]

        if not np.all(are_tags_used_in_dict_copy):
            unknown_tags = non_private_tags_used[
                np.invert(are_tags_used_in_dict_copy)]

            unknown_tag_names = [
                dcm[tag].keyword
                for tag in unknown_tags]

            raise AssertionError(
                "At least one of the non-private tags within your DICOM file "
                "is not "
                "within PyMedPhys's copy of the DICOM dictionary. If this is "
                "the case there is a small chance an introduced tag might be "
                "identifying. The unrecognised tags are:\n\n{}\n\n"
                "To ignore this error, pass a value of True to "
                "`ignore_unknown_tags` within "
                "`anonymise_dicom`. Please inform the creators of PyMedPhys "
                "that the baseline DICOM dictionary is out of date.".format(
                    unknown_tag_names))

    tags_to_anonymise = ["StudyDate",
                         "SeriesDate",
                         "AcquisitionDate",
                         "ContentDate",
                         "OverlayDate",
                         "CurveDate",
                         "AcquisitionDatetime",
                         "StudyTime",
                         "SeriesTime",
                         "AcquisitionTime",
                         "ContentTime",
                         "OverlayTime",
                         "CurveTime",
                         "AccessionNumber",
                         "InstitutionName",
                         "InstitutionAddress",
                         "ReferringPhysicianName",
                         "ReferringPhysicianAddress",
                         "ReferringPhysicianTelephoneNumber",
                         "ReferringPhysicianIdentificationSequence",
                         "InstitutionalDepartmentName",
                         "PhysiciansOfRecord",
                         "PhysiciansOfRecordIdentificationSequence",
                         "PerformingPhysicianName",
                         "PerformingPhysicianIdentificationSequence",
                         "NameOfPhysiciansReadingStudy",
                         "PhysiciansReadingStudyIdentificationSequence",
                         "OperatorsName",
                         "PatientName",
                         "PatientID",
                         "IssuerOfPatientID",
                         "PatientBirthDate",
                         "PatientBirthTime",
                         "PatientSex",
                         "OtherPatientIDs",
                         "OtherPatientNames",
                         "PatientBirthName",
                         "PatientAge",
                         "PatientAddress",
                         "PatientMotherBirthName",
                         "CountryOfResidence",
                         "RegionOfResidence",
                         "PatientTelephoneNumbers",
                         "StudyID",
                         "CurrentPatientLocation",
                         "PatientInstitutionResidence",
                         "DateTime",
                         "Date",
                         "Time",
                         "PersonName",
                         "EthnicGroup",
                         "StationName",
                         "InstanceCreationDate",
                         "InstanceCreationTime",
                         "InstanceCreatorUID"]

    dcm_out = copy.deepcopy(dcm)

    # Remove private tags from DICOM file unless requested not to.
    if delete_private_tags:
        dcm_out.remove_private_tags()

    # Exclude tags from anonymisation process that have been requested to remain as is
    for tag in tags_to_keep:
        try:
            tags_to_anonymise.remove(tag)
        except ValueError:
            # Value not in list. TODO: Warn?
            pass

    # Overwrite tags in anonymisation list with an empty string.
    # TODO: Provide alternative overwrite values?
    for tag in tags_to_anonymise:
        if hasattr(dcm_out, tag):
            setattr(dcm_out, tag, "")

    return dcm_out<|MERGE_RESOLUTION|>--- conflicted
+++ resolved
@@ -52,15 +52,9 @@
         default.
 
     ignore_unknown_tags
-<<<<<<< HEAD
-        If `pydicom` has updated its DICOM dictionary, this function will raise
-        an error if a new identifying tag has been introduced. Set this to `True`
-        to ignore this. Defaults to `False`.
-=======
         If `pydicom` has updated its DICOM dictionary, this function will raise an
         error since a new identifying tag may have been introduced. Set to `True` to
         ignore this error. Defaults to `False`.
->>>>>>> 9b95578e
 
     Returns
     -------
