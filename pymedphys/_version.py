# pylint: disable=invalid-name, missing-docstring

<<<<<<< HEAD
version_info = [0, 14, 0, "dev1"]
__version__ = "0.14.0dev1"
=======
version_info = [0, 25, 1]
__version__ = "0.25.1"
>>>>>>> 732e424a
<|MERGE_RESOLUTION|>--- conflicted
+++ resolved
@@ -1,9 +1,5 @@
 # pylint: disable=invalid-name, missing-docstring
 
-<<<<<<< HEAD
-version_info = [0, 14, 0, "dev1"]
-__version__ = "0.14.0dev1"
-=======
+
 version_info = [0, 25, 1]
 __version__ = "0.25.1"
->>>>>>> 732e424a
