--- conflicted
+++ resolved
@@ -1,10 +1,6 @@
 [tool.poetry]
 name = "pymedphys"
-<<<<<<< HEAD
-version = "0.34.0-dev11"
-=======
 version = "0.34.0-dev12"
->>>>>>> ddce7fac
 readme = "README.rst"
 description = "Medical Physics library"
 authors = [
