--- conflicted
+++ resolved
@@ -103,13 +103,9 @@
 # mypy
 .mypy_cache/
 
-<<<<<<< HEAD
-.~lock
-=======
 
 .~lock*
 
->>>>>>> 17db8ba6
 
 # IDE configuration
 .idea/
