<!-- markdownlint-disable MD024 -->

# Release Notes

All notable changes to this project will be documented in this file.

This project adheres to [Semantic Versioning](https://semver.org/spec/v2.0.0.html).

<!--  Template
## [Unreleased]

### Breaking Changes

- nil

### New Features

- nil

### Bug Fixes

- nil

### Code Refactoring

- nil

### Performance Improvements

- nil -->

## [Unreleased]

<<<<<<< HEAD
### Breaking Changes

- Within `dose_from_dataset` the `reshape` parameter now defaults to `False`
  and setting it to `True` doesn't do anything except present a user warning
  saying as such. In the future this parameter will be removed entirely.
- Removed the following functions:
  - `load_dicom_data`
  - `axes_and_dose_from_dicom`
  - `extract_depth_dose`
  - `extract_profiles`

### New Features

- Added functions `depth_dose` and `profiles` although they are not yet exposed
  via the `pymedphys` API.
=======
## New API

- Exposed the `trf2pandas` function via `pymedphys.fileformats.trf2pandas`.
>>>>>>> 524f56d6

### Improvements

- Made the resolution detection of `pymedphys.plt.pcolormesh_grid` more robust.

## [0.10.0]

### New Features

- Re-exposed `convert2_ratio_perim_area` and `create_transformed_mesh` from
  `pymedphys.electronfactors`.
- Pinnacle module providing a tool to export raw Pinnacle data to DICOM
  objects.
  - A CLI is provided: See
  [the Pinnacle CLI docs](https://docs.pymedphys.com/user/interfaces/cli/pinnacle.html).
  - As well as an API: See
  [the Pinnacle library docs](https://docs.pymedphys.com/user/library/pinnacle.html).

## [0.9.0] -- 2019/06/06

### New Features

- Re-exposed `multi_mosaiq_connect`, `multi_fetch_and_verify_mosaiq`,
  `get_qcls_by_date`, and `get_staff_name` from `pymedphys.msq`.

## [0.8.4] -- 2019/06/04

### Package changes

- Made `xlwings` not install by default if system is `Linux` within `setup.py`
- Removed unreleased `jupyter` based GUI

## [0.8.3] -- 2019/06/04

### Package changes

- Updated MANIFEST file within `pymedphys_fileformats` to appropriately include
  LICENSE files.

## [0.8.2] -- 2019/06/01

### Package changes

- Included license files within the subpackage distributions

## [0.8.1] -- 2019/06/01

### Dependency changes

- Removed numpy version upperlimit

## [0.8.0] -- 2019/06/01

### Breaking Changes

- `DeliveryData` has been renamed to `Delivery` and is now importable by
  running `from pymedphys import Delivery`
  - A range of functions that used to use `DeliveryData` are now instead
    accessible as methods on the `Delivery` object.
- A large number of functions that were previously exposed have now been made
  private in preparation for eventually stabilising the API. No function that
  was within the documentation has been removed. If there is a function that
  you were using that you would like to be exposed via `import` again, please
  let us know by
  [opening an issue on GitHub](https://github.com/pymedphys/pymedphys/issues)
  and we will happily re-expose it! However, please bear in mind that the
  entire API that is currently exposed will likely change before a 1.0.0
  release.
- `anonymise_dicom_dataset()` has been renamed to `anonymise_dataset()` to
  remove redundant labelling.
- `mu_density_from_delivery_data` moved from the `msq` module to the
  `mudensity` module.
- `compare_mosaiq_fields` moved from the `msq` module into the `plancompare`
  module.
- `pymedphys.dicom.get_structure_aligned_cube` has had its `x0` paremeter
  changed from required to optional. It is no longer the first parameter
  passed to the function. By default `x0` is now determined using the min/max
  bounds of the structure.
- The DICOM coordinate extraction functions - `extract_dicom_patient_xyz()`,
  `extract_iec_patient_xyz()` and `extract_iec_fixed_xyz()` - have been
  combined into a single function called `xyz_from_dataset()`. The x, y, z axes
  can still be returned in either the DICOM, IEC fixed or IEC patient
  coordinate systems by passing the following case-insensitive strings to the
  `coord_system=` parameter of `xyz_from_dataset()`:
  - DICOM: `'d'` or `'DICOM'`
  - IEC fixed: `'f'`, `'fixed'` or `'IEC fixed'`
  - IEC patient: `'p'`, `'patient'` or `'IEC patient'`
- `gamma_dicom` now take datasets as opposed to filenames

### New Features

- A DICOM anonymsation CLI! See
  [the DICOM Files CLI docs](../user/interfaces/cli/dicom.rst).
- `anonymise_file()` and `anonymise_directory()`:
  - two new DICOM anonymisation
    wrapper functions that take a DICOM file and a directory as respective
    arguments.
- `is_anonymised_dataset()`, `is_anonymised_file()` and
  `is_anonymised_directory()`:
  - three new functions that check whether a pydicom
    dataset, a DICOM file or all files within a directory have been anonymised,
    respectively.
- `coords_from_xyz_axes()` is a previously internal function that has now been
  exposed in the API. It converts x, y, z axes returned by `xyz_from_dataset()`
  into a full grid of coordinate triplets that correspond to the original grid
  (pixel array or dose grid).

## [0.7.2] -- 2019/04/05

### Dependency changes

- Removed numpy version upperlimit

## [0.7.1] -- 2019/04/05

### Performance Improvements

- reduced PyPI package size by removing unnessesary development testing files.

## [0.7.0] -- 2019/04/05

### Breaking Changes

- `anonymise_dicom` has been renamed to `anonymise_dicom_dataset`
- The CLI interface `trf2csv` has been replaced with `pymedphys trf to-csv`.
  This has the same usage, just a changed name to come in line with the rest of
  the CLI interfaces exposed by PyMedPhys.

### New Features

- Implementing a suite of Dicom objects, currently a work in progress:
  - `DicomBase`, a base DICOM class that wraps `pydicom`'s `Dataset` object.
    This class includes additions such as an anonymisation method.
  - `DicomImage`, designed to hold a single DICOM image slice. Might someday
    contain methods such as `resample` and the like.
  - `DicomSeries`, a series of `DicomImage` objects creating a CT dataset.
  - `DicomStructure`, designed to house DICOM structure datasets.
  - `DicomPlan`, a class that holds RT plan DICOM datasets.
  - `DicomDose`, a class that to hold RT DICOM dose datasets. It has helper
    functions and parameters such as coordinate transforms built into it.
  - `DicomStudy`, a class designed to hold an interrelated set of `DicomDose`,
    `DicomPlan`, `DicomStructure`, and `DicomSeries`. Not every type is
    required to create a `DicomStudy`. Certain methods will be
    available on `DicomStudy` depending what is housed within it. For example
    having both `DicomDose` and `DicomStructure` should enable DVH based
    methods.
  - `DicomCollection`, a class that can hold multiple studies, interrelated or
    not. A common use case that will likely be implemented is
    `DicomCollection.from_directory(directory_path)` which would pull all DICOM
    files nested within a directory and sort them into `DicomStudy` objects
    based on their header UIDs.
- Added CLI commands for a WIP docker server, logfile orchestration, and DICOM
  editor tools.
- Added a range of xlwings tools that allow the use of PyMedPhys functions
  within Excel
- Added rudimentary code to pull profiles from Mephysto
  files.
- The previously separate `decodetrf` library is now distributed within
  PyMedPhys. You can now simply install PyMedPhys and run
  `pymedphys trf to-csv` within the command line to convert `.trf` files into
  `.csv` files.

## [0.6.0] -- 2019/03/15

### Breaking Changes

- All uses of "dcm" in directory names, module names, function names, etc.
  have been converted to "dicom". Anything that makes use of this code will
  need to be adjusted accordingly. Required changes include:
  - `pymedphys.dcm` --> `pymedphys.dicom`
  - `coords_and_dose_from_dcm()` --> `coords_and_dose_from_dicom()`
  - `dcmfromdict()` --> `dicom_dataset_from_dict()`
  - `gamma_dcm()` --> `gamma_dicom()`
- MU Density related functions are no longer available under the
  `pymedphys.coll` package, instead they are found within `pymedphys.mudensity`
  package.
- The DICOM coordinate extraction functions now return simple tuples rather
  than `Coords` namedtuples:
  - `extract_dicom_patient_xyz()`
  - `extract_iec_patient_xyz()`
  - `extract_iec_fixed_xyz()`

### New Features

- DICOM anonymisation now permits replacing deidentified values with suitable
  "dummy" values. This helps to maintain compatibility with DICOM software that
  includes checks (beyond those specified in the DICOM Standard) of valid DICOM
  tag values. Replacing tags with dummy values upon anonymisation is now the
  default behaviour.
- A set of 3D coordinate transformation functions, including rotations (passive
  or active) and translations. Transformations may be applied to a single
  coordinate triplet (an `ndarray`) or a list of arbitrarily many coordinate
  triplets (a 3 x n `ndarray`). **NB**: Documentation forthcoming.

### Code Refactoring

- All uses of `dcm` as a variable name for instances of PyDicom Datasets have
  been converted to `ds` to match PyDicom convention.

## [0.5.1] -- 2019/01/05

### New Features

- Began keeping record of changes in `changelog.md`

[Unreleased]: https://github.com/pymedphys/pymedphys/compare/v0.10.0...master
[0.10.0]: https://github.com/pymedphys/pymedphys/compare/v0.9.0...v0.10.0
[0.9.0]: https://github.com/pymedphys/pymedphys/compare/v0.8.4...v0.9.0
[0.8.4]: https://github.com/pymedphys/pymedphys/compare/v0.8.3...v0.8.4
[0.8.3]: https://github.com/pymedphys/pymedphys/compare/v0.8.2...v0.8.3
[0.8.2]: https://github.com/pymedphys/pymedphys/compare/v0.8.1...v0.8.2
[0.8.1]: https://github.com/pymedphys/pymedphys/compare/v0.8.0...v0.8.1
[0.8.0]: https://github.com/pymedphys/pymedphys/compare/v0.7.2...v0.8.0
[0.7.2]: https://github.com/pymedphys/pymedphys/compare/v0.7.1...v0.7.2
[0.7.1]: https://github.com/pymedphys/pymedphys/compare/v0.7.0...v0.7.1
[0.7.0]: https://github.com/pymedphys/pymedphys/compare/v0.6.0...v0.7.0
[0.6.0]: https://github.com/pymedphys/pymedphys/compare/v0.5.1...v0.6.0
[0.5.1]: https://github.com/pymedphys/pymedphys/compare/v0.4.3...v0.5.1<|MERGE_RESOLUTION|>--- conflicted
+++ resolved
@@ -31,7 +31,6 @@
 
 ## [Unreleased]
 
-<<<<<<< HEAD
 ### Breaking Changes
 
 - Within `dose_from_dataset` the `reshape` parameter now defaults to `False`
@@ -47,11 +46,7 @@
 
 - Added functions `depth_dose` and `profiles` although they are not yet exposed
   via the `pymedphys` API.
-=======
-## New API
-
 - Exposed the `trf2pandas` function via `pymedphys.fileformats.trf2pandas`.
->>>>>>> 524f56d6
 
 ### Improvements
 
